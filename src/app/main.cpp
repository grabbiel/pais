--- conflicted
+++ resolved
@@ -3,19 +3,15 @@
 #include "pixel/renderer3d/renderer.hpp"
 #include "pixel/renderer3d/renderer_instanced.hpp"
 
-<<<<<<< HEAD
 #include <algorithm>
 #include <array>
 #include <cmath>
-=======
->>>>>>> d5a8e4a3
 #include <iostream>
 #include <vector>
 
 using namespace pixel::renderer3d;
 
 namespace {
-<<<<<<< HEAD
 std::vector<InstanceData> create_demo_instances() {
   struct RowSpec {
     int count;
@@ -57,26 +53,6 @@
                          std::min(row.base_color.b * tint, 1.0f), 1.0f);
       data.texture_index = static_cast<float>(row_index);
       data.culling_radius = row.scale * 0.75f;
-=======
-std::vector<InstanceData> create_grid_instances(int rows, int cols,
-                                                float spacing) {
-  std::vector<InstanceData> instances;
-  instances.reserve(static_cast<size_t>(rows * cols));
-
-  float start_x = -0.5f * (cols - 1) * spacing;
-
-  for (int r = 0; r < rows; ++r) {
-    for (int c = 0; c < cols; ++c) {
-      InstanceData data;
-      data.position = {start_x + static_cast<float>(c) * spacing, 0.0f,
-                       -static_cast<float>(r) * spacing * 1.5f};
-      data.rotation = {0.0f, 0.0f, 0.0f};
-      data.scale = {1.0f, 1.0f, 1.0f};
-      float hue = 0.45f + 0.05f * static_cast<float>(r);
-      data.color = Color(0.4f + 0.2f * static_cast<float>(c) / cols,
-                         0.7f * hue, 0.9f, 1.0f);
-      data.culling_radius = 0.9f;
->>>>>>> d5a8e4a3
       data.lod_transition_alpha = 1.0f;
       instances.push_back(data);
     }
@@ -84,7 +60,6 @@
 
   return instances;
 }
-<<<<<<< HEAD
 
 void handle_camera_input(Renderer &renderer, const InputState &input,
                          float delta_time) {
@@ -144,24 +119,6 @@
     float vertical_speed = std::max(distance * 0.5f, 1.0f) * delta_time;
     camera.position.y += vertical_speed * vertical;
     camera.target.y += vertical_speed * vertical;
-=======
-
-void handle_camera_input(Renderer &renderer, const InputState &input) {
-  if (input.mouse_buttons[0]) {
-    float dx = static_cast<float>(input.mouse_x - input.prev_mouse_x);
-    float dy = static_cast<float>(input.mouse_y - input.prev_mouse_y);
-    renderer.camera().orbit(dx, dy);
-  }
-
-  if (input.mouse_buttons[1]) {
-    float dx = static_cast<float>(input.mouse_x - input.prev_mouse_x) * 0.01f;
-    float dy = static_cast<float>(input.mouse_y - input.prev_mouse_y) * 0.01f;
-    renderer.camera().pan(-dx, dy);
-  }
-
-  if (input.scroll_delta != 0.0) {
-    renderer.camera().zoom(static_cast<float>(input.scroll_delta) * 0.4f);
->>>>>>> d5a8e4a3
   }
 }
 
@@ -180,51 +137,6 @@
   }
 
   std::cout << "Basic LOD demo\n";
-<<<<<<< HEAD
-  std::cout << "Controls: Left mouse = orbit, Right mouse = pan, Scroll = zoom\n";
-  std::cout << "          WASD = dolly/strafe, Q/E = vertical, ESC = quit\n";
-  std::cout << "Scene: near/mid/far rows should map to High/Medium/Low LOD.\n";
-
-  auto high_mesh = renderer->create_cube(1.0f);
-  auto medium_mesh = renderer->create_cube(1.0f);
-  auto low_mesh = renderer->create_quad(1.2f);
-  auto ground_mesh = renderer->create_plane(80.0f, 80.0f, 4);
-
-  LODConfig lod_config;
-  lod_config.mode = LODMode::Distance;
-  lod_config.distance_high = 24.0f;
-  lod_config.distance_medium = 42.0f;
-  lod_config.distance_cull = 65.0f;
-  lod_config.temporal.enabled = false;
-  lod_config.dither.enabled = false;
-
-  auto base_instances = create_demo_instances();
-  auto animated_instances = base_instances;
-
-  auto lod_mesh =
-      LODMesh::create(renderer->device(), *high_mesh, *medium_mesh, *low_mesh,
-                      base_instances.size(), lod_config);
-  lod_mesh->set_instances(base_instances);
-
-  Material object_material{};
-  object_material.blend_mode = Material::BlendMode::Opaque;
-  object_material.color = Color(1.0f, 1.0f, 1.0f, 1.0f);
-  object_material.roughness = 0.4f;
-
-  Material ground_material{};
-  ground_material.blend_mode = Material::BlendMode::Opaque;
-  ground_material.color = Color(0.22f, 0.25f, 0.30f, 1.0f);
-  ground_material.roughness = 1.0f;
-
-  renderer->camera().mode = Camera::ProjectionMode::Perspective;
-  renderer->camera().position = {0.0f, 6.0f, 12.0f};
-  renderer->camera().target = {0.0f, 3.0f, -20.0f};
-  renderer->camera().fov = 55.0f;
-  renderer->camera().far_clip = 150.0f;
-
-  double last_frame_time = renderer->time();
-  double last_stats_time = last_frame_time;
-=======
   std::cout << "Controls: Left mouse drag = orbit, Right mouse drag = pan, "
                "Scroll = zoom, ESC = quit\n";
 
@@ -257,7 +169,6 @@
   renderer->camera().far_clip = 200.0f;
 
   double last_stats_time = 0.0;
->>>>>>> d5a8e4a3
 
   while (renderer->process_events()) {
     const auto &input = renderer->input();
@@ -265,36 +176,6 @@
       break; // ESC
     }
 
-<<<<<<< HEAD
-    double now = renderer->time();
-    float delta_time = static_cast<float>(now - last_frame_time);
-    last_frame_time = now;
-
-    handle_camera_input(*renderer, input, delta_time);
-
-    float animation_time = static_cast<float>(now);
-    for (size_t i = 0; i < animated_instances.size(); ++i) {
-      InstanceData inst = base_instances[i];
-      inst.rotation.y += animation_time * 0.35f;
-      float pulse =
-          1.0f + 0.05f * static_cast<float>(std::sin(animation_time * 0.6f +
-                                                     static_cast<float>(i) *
-                                                         0.35f));
-      inst.scale = {inst.scale.x * pulse, inst.scale.y * pulse,
-                    inst.scale.z * pulse};
-      inst.position.y = inst.scale.y * 0.5f;
-      inst.culling_radius = inst.scale.x * 0.85f;
-      animated_instances[i] = inst;
-      lod_mesh->update_instance(i, inst);
-    }
-
-    renderer->begin_frame(Color(0.06f, 0.08f, 0.12f, 1.0f));
-    renderer->draw_mesh(*ground_mesh, {0.0f, -0.01f, -20.0f}, {0.0f, 0.0f, 0.0f},
-                        {1.0f, 1.0f, 1.0f}, ground_material);
-    RendererLOD::draw_lod(*renderer, *lod_mesh, object_material);
-    renderer->end_frame();
-
-=======
     handle_camera_input(*renderer, input);
 
     renderer->begin_frame(Color(0.1f, 0.12f, 0.16f, 1.0f));
@@ -302,7 +183,6 @@
     renderer->end_frame();
 
     double now = renderer->time();
->>>>>>> d5a8e4a3
     if (now - last_stats_time > 1.0) {
       auto stats = lod_mesh->get_stats();
       std::cout << "High: " << stats.visible_per_lod[0]
